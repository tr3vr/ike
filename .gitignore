*.class
*.log
*.swp

# sbt specific
.cache/
.history/
.lib/
dist/*
target/
lib_managed/
src_managed/
project/boot/
project/plugins/project/

# Scala-IDE specific
.scala_dependencies
.worksheet
public/

<<<<<<< HEAD
=======
# eclipse
>>>>>>> e5ffd21c
.cache
.classpath
.project
.settings/<|MERGE_RESOLUTION|>--- conflicted
+++ resolved
@@ -18,10 +18,7 @@
 .worksheet
 public/
 
-<<<<<<< HEAD
-=======
 # eclipse
->>>>>>> e5ffd21c
 .cache
 .classpath
 .project
