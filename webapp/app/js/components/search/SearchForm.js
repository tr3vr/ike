var React = require('react');
var bs = require('react-bootstrap');
var Row = bs.Row;
var Col = bs.Col;
var Input = bs.Input;
var CorpusSelector = require('../corpora/CorpusSelector.js');
var TargetSelector = require('./TargetSelector.js');
var SuggestQueryButton = require('./SuggestQueryButton.js');
const AuthStore = require('../../stores/AuthStore.js');

var SearchForm = React.createClass({
  propTypes: {
    authenticated: React.PropTypes.bool.isRequired,
    config: React.PropTypes.object.isRequired,
    corpora: React.PropTypes.object.isRequired,
    handleSubmit: React.PropTypes.func.isRequired,
    makeUri: React.PropTypes.func.isRequired,
    query: React.PropTypes.object.isRequired,
    target: React.PropTypes.object.isRequired,
    toggleCorpora: React.PropTypes.func.isRequired
  },
  selectedCorpora: function() {
    return this.props.corpora.value.filter(function(corpus) {
      return corpus.selected;
    });
  },

<<<<<<< HEAD
  getQueryTextInterface: function(size, query) {
    return <Col xs={size}>
             <CorpusSelector corpora={this.props.corpora} toggleCorpora={this.props.toggleCorpora}/>
=======
    return <span>{corporaLabel}</span>;
  },
  onRequestHide: function() {},
  renderCorporaModal: function() {
    var overlay = <Modal {...this.props} 
                          onRequestHide={this.onRequestHide}
                          bsStyle='primary' 
                          title='Select Corpora to Query' 
                          animation={false}>
                    <div className='modal-body'>
                      <Corpora corpora={this.props.corpora} toggleCorpora={this.props.toggleCorpora} />
                    </div>
                  </Modal>;
    return <ModalTrigger trigger='click' modal={overlay}>
              <a className="corpora-modal-trigger"><Glyphicon glyph="cog"/> {this.renderCorporaLabel()}</a>
            </ModalTrigger>;
  },
  render: function() {
    var handleSubmit = this.props.handleSubmit;
    var target = this.props.target;
    var query = this.props.query;
    var config = this.props.config;
    var makeUri = this.props.makeUri;
    var queryWidth = (config.value.ml.disable) ? 10 : 7;
    queryWidth = (this.props.authenticated) ? queryWidth : queryWidth+2;
    var queryForm =
          <Col xs={3}>
            <SuggestQueryButton
              config={config}
              target={target}
              query={query}
              makeUri={makeUri}
              disabled={this.selectedCorpora().length == 0}
            ></SuggestQueryButton>
          </Col>
    return (
      <div>
        <form onSubmit={handleSubmit}>
          <Row>
            {(this.props.authenticated) ? <Col xs={2}><TargetSelector target={target}/></Col> : null}
            <Col xs={queryWidth}>
            {this.renderCorporaModal()}
>>>>>>> c4e397e9
             <Input
               type="text"
               placeholder="Enter Query"
               label="Query"
               valueLink={query}
               disabled={this.selectedCorpora().length == 0}>
             </Input>
           </Col>
<<<<<<< HEAD
  },

  render: function() {
    var handleSubmit = this.props.handleSubmit;
    var target = this.props.target;
    var query = this.props.query;
    var config = this.props.config;
    var makeUri = this.props.makeUri;
    var selector = <TargetSelector target={target}/>;
    if (config.value.ml.disable) {
      var queryForm =
          <Row>
            <Col xs={2}>{selector}</Col>
            {this.getQueryTextInterface(10, query)}
=======
            {(config.value.ml.disable) ? null : queryForm}
>>>>>>> c4e397e9
          </Row>
        </form>
      </div>
    );
  }
});
module.exports = SearchForm;<|MERGE_RESOLUTION|>--- conflicted
+++ resolved
@@ -25,28 +25,6 @@
     });
   },
 
-<<<<<<< HEAD
-  getQueryTextInterface: function(size, query) {
-    return <Col xs={size}>
-             <CorpusSelector corpora={this.props.corpora} toggleCorpora={this.props.toggleCorpora}/>
-=======
-    return <span>{corporaLabel}</span>;
-  },
-  onRequestHide: function() {},
-  renderCorporaModal: function() {
-    var overlay = <Modal {...this.props} 
-                          onRequestHide={this.onRequestHide}
-                          bsStyle='primary' 
-                          title='Select Corpora to Query' 
-                          animation={false}>
-                    <div className='modal-body'>
-                      <Corpora corpora={this.props.corpora} toggleCorpora={this.props.toggleCorpora} />
-                    </div>
-                  </Modal>;
-    return <ModalTrigger trigger='click' modal={overlay}>
-              <a className="corpora-modal-trigger"><Glyphicon glyph="cog"/> {this.renderCorporaLabel()}</a>
-            </ModalTrigger>;
-  },
   render: function() {
     var handleSubmit = this.props.handleSubmit;
     var target = this.props.target;
@@ -71,8 +49,7 @@
           <Row>
             {(this.props.authenticated) ? <Col xs={2}><TargetSelector target={target}/></Col> : null}
             <Col xs={queryWidth}>
-            {this.renderCorporaModal()}
->>>>>>> c4e397e9
+            <CorpusSelector corpora={this.props.corpora} toggleCorpora={this.props.toggleCorpora}/>
              <Input
                type="text"
                placeholder="Enter Query"
@@ -81,24 +58,7 @@
                disabled={this.selectedCorpora().length == 0}>
              </Input>
            </Col>
-<<<<<<< HEAD
-  },
-
-  render: function() {
-    var handleSubmit = this.props.handleSubmit;
-    var target = this.props.target;
-    var query = this.props.query;
-    var config = this.props.config;
-    var makeUri = this.props.makeUri;
-    var selector = <TargetSelector target={target}/>;
-    if (config.value.ml.disable) {
-      var queryForm =
-          <Row>
-            <Col xs={2}>{selector}</Col>
-            {this.getQueryTextInterface(10, query)}
-=======
             {(config.value.ml.disable) ? null : queryForm}
->>>>>>> c4e397e9
           </Row>
         </form>
       </div>
