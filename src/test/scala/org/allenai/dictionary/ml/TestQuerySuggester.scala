package org.allenai.dictionary.ml

import org.allenai.dictionary.ml.compoundop.{ OpConjunctionOfDisjunctions, OpConjunction, EvaluatedOp }

import org.allenai.dictionary.ml.queryop.{ QueryOp, SetToken }

import org.allenai.common.testkit.{ ScratchDirectory, UnitSpec }
import org.allenai.dictionary.index.TestData
import org.allenai.dictionary._
import org.allenai.dictionary.ml.Label._

import scala.collection.immutable.IntMap

class TestQuerySuggester extends UnitSpec with ScratchDirectory {
  TestData.createTestIndex(scratchDir)
  val searcher = TestData.testSearcher(scratchDir)
  val ss = new SimilarPhrasesSearcherStub()
  def buildMap(ints: Seq[Int]): IntMap[Int] = {
    IntMap[Int](ints.map((_, 0)): _*)
  }

  "SelectOperator" should "Select correct AND query" in {

    def buildExample(k: Int): WeightedExample = {
      val label = if (k == 1) {
        Positive
      } else if (k == -1) {
        Negative
      } else {
        Unlabelled
      }
      WeightedExample(label, 0, 1.0, 0)
    }

    val examples = List(1, 1, 1, 1, 1, -1, -1, -1, -1, -1, 0).
      map(buildExample).toIndexedSeq

    val op1 = SetToken(Prefix(1), QWord("p1"))
    val op2 = SetToken(Prefix(2), QWord("p2"))
    val op3 = SetToken(Prefix(3), QWord("p3"))

    val operatorHits = Map[QueryOp, IntMap[Int]](
      (op1, buildMap(List(1, 2, 3, 4, 5, 6, 7))),
      (op2, buildMap(List(1, 2, 3, 4, 5, 7, 8, 9))),
      (op3, buildMap(List(6, 7, 8, 9, 10)))
    )
    val data = HitAnalysis(operatorHits, examples)

    // OpConjunction and OpConjunctionOfDisjunction should be equivalent in this case
    Seq(
      (x: EvaluatedOp) => OpConjunction.apply(x),
      (x: EvaluatedOp) => OpConjunctionOfDisjunctions.apply(x)
    ).foreach { combiner =>
        val scoredQueries = QuerySuggester.selectOperator(
          data, new PositivePlusNegative(examples, -1),
          combiner,
          3, 2, 100
        )

        // Best Results is ANDing op1 and op2
        assertResult(Seq(
          Set(op1, op2),
          Set(op1),
          Set(op2)
        )) {
          scoredQueries.map(_._1.ops)
        }
      }

  }

  it should "Select correct OR queries" in {
    val examples = (Seq(Unlabelled) ++ Seq.fill(5)(Positive) ++
      Seq.fill(5)(Negative) ++ Seq(Unlabelled)).
      map(x => WeightedExample(x, 0, 1.0, 0)).toIndexedSeq

    val op1 = SetToken(Prefix(1), QWord("p1"))
    val op2 = SetToken(Prefix(2), QWord("p2"))
    val op3 = SetToken(Prefix(2), QWord("p3"))
    val op4 = SetToken(Prefix(3), QWord("p4"))

    val operatorHits = Map[QueryOp, IntMap[Int]](
      op1 -> buildMap(List(1, 2, 3)),
      op2 -> buildMap(List(3, 4, 7, 6, 8)),
      op3 -> buildMap(List(1, 2, 7, 6, 9)),
      op4 -> buildMap(List(1, 2, 3, 4, 5, 10, 11))
    )
    val data = HitAnalysis(operatorHits, examples)
    val scoredQueries = QuerySuggester.selectOperator(
      data, new PositivePlusNegative(examples, -2),
      (x: EvaluatedOp) => OpConjunctionOfDisjunctions(x),
      20, 4, 1000
    )

    // Best answer is (op2 OR op3) AND op4
    assertResult(Set(op2, op3, op4))(scoredQueries.head._1.ops)
    assertResult(4)(scoredQueries.head._2)
  }

  "QuerySuggester" should "Select diverse queries" in {
    val examples = (Seq(Unlabelled) ++ Seq.fill(5)(Positive) ++
      Seq.fill(5)(Negative) ++ Seq(Unlabelled)).
      map(x => WeightedExample(x, 0, 1.0, 0)).toIndexedSeq

    val op1 = SetToken(Prefix(1), QWord("p1"))
    val op2 = SetToken(Prefix(2), QWord("p2"))
    val op3 = SetToken(Prefix(3), QWord("p3"))

    val operatorHits = Map[QueryOp, IntMap[Int]](
      op1 -> buildMap(List(1, 2, 3)),
      op2 -> buildMap(List(1, 2, 6)),
      op3 -> buildMap(List(1, 3, 6, 7))
    )
    val data = HitAnalysis(operatorHits, examples)
<<<<<<< HEAD

    Seq(2, 3).foreach {
      case i =>
        val scoredQueries = QuerySuggester.selectOperator(
          data, new PositivePlusNegative(examples, -2),
          (x: EvaluatedOp) => OpConjunctionOfDisjunctions(x),
          20, 3, i
        )
        // op1 OR op2 is better then op2, but we should not suggest if i == 2 since
        // then op1 would be over used
        val expected = Seq(Set(op1), Set(op1, op3), Set(op2))
        val actual = scoredQueries.take(3).map(_._1.ops)
        if (i == 2) assert(expected == actual) else assert(expected != actual)
    }
  }

  it should "suggest POS generalization" in {
    val table = Table("test", Seq("c1"),
      Seq(Seq("i"), Seq("like"), Seq("hate")).map { x =>
        TableRow(x.map(y => TableValue(Seq(QWord(y)))))
      },
      Seq())
    val startingQuery = QueryLanguage.parse("I (?<c1> like)").get
    val suggestions =
      QuerySuggester.suggestQuery(Seq(searcher), startingQuery, Map("test" -> table),
        "test", false, SuggestQueryConfig(5, 2, 100, 10, 0, -0.1, false)).suggestions
    val bestSuggestions = suggestions.take(2).map(_.query)
    assert(bestSuggestions contains QueryLanguage.parse("PRP (?<c1> VBP)").get)
    assert(bestSuggestions contains QueryLanguage.parse("I (?<c1> VBP)").get)
  }

=======

    Seq(2, 3).foreach {
      case i =>
        val scoredQueries = QuerySuggester.selectOperator(
          data, new PositivePlusNegative(examples, -2),
          (x: EvaluatedOp) => OpConjunctionOfDisjunctions(x),
          20, 3, i
        )
        // op1 OR op2 is better then op2, but we should not suggest if i == 2 since
        // then op1 would be over used
        val expected = Seq(Set(op1), Set(op1, op3), Set(op2))
        val actual = scoredQueries.take(3).map(_._1.ops)
        if (i == 2) assert(expected == actual) else assert(expected != actual)
    }
  }

  it should "suggest POS generalization" in {
    val table = Table("test", Seq("c1"),
      Seq(Seq("i"), Seq("like"), Seq("hate")).map { x =>
        TableRow(x.map(y => TableValue(Seq(QWord(y)))))
      },
      Seq())
    val startingQuery = QueryLanguage.parse("I (?<c1> like)").get
    val suggestions =
      QuerySuggester.suggestQuery(Seq(searcher), startingQuery, Map("test" -> table), ss,
        "test", false, SuggestQueryConfig(5, 2, 100, 10, 0, -0.1, false)).suggestions
    val bestSuggestions = suggestions.take(2).map(_.query)
    assert(bestSuggestions contains QueryLanguage.parse("PRP (?<c1> VBP)").get)
    assert(bestSuggestions contains QueryLanguage.parse("I (?<c1> VBP)").get)
  }

>>>>>>> dcb3eac9
  it should "suggest removing plus operators" in {
    val table = Table("test", Seq("c1"),
      Seq(Seq("i"), Seq("it")).map { x =>
        TableRow(x.map(y => TableValue(Seq(QWord(y)))))
      },
      Seq(Seq("i like")).map { x =>
        TableRow(x.map(y => TableValue(y.split(" ").map(QWord(_)))))
      })
    val startingQuery = QueryLanguage.parse("(?<c1> {I, like, hate, it}+)").get
    val suggestions =
<<<<<<< HEAD
      QuerySuggester.suggestQuery(Seq(searcher), startingQuery, Map("test" -> table),
=======
      QuerySuggester.suggestQuery(Seq(searcher), startingQuery, Map("test" -> table), ss,
>>>>>>> dcb3eac9
        "test", true, SuggestQueryConfig(5, 2, 100, 1, -5, 0, false)).suggestions
    val bestScore = suggestions.head.score
    val bestSuggestions = suggestions.filter(_.score == bestScore)
    assert(bestSuggestions.map(_.query).toSet contains
      QueryLanguage.parse("(?<c1> {I, like, hate,it})").get)
  }

  it should "suggest changing a plus operator" in {
    val table = Table("test", Seq("c1"),
      Seq(Seq("not")).map { x =>
        TableRow(x.map(y => TableValue(Seq(QWord(y)))))
      },
      Seq(Seq("like"), Seq("hate")).map { x =>
        TableRow(x.map(y => TableValue(Seq(QWord(y)))))
      })
    val startingQuery = QueryLanguage.parse("(?<c1> .+) {mango, those, great}").get
    val suggestions =
<<<<<<< HEAD
      QuerySuggester.suggestQuery(Seq(searcher), startingQuery, Map("test" -> table),
=======
      QuerySuggester.suggestQuery(Seq(searcher), startingQuery, Map("test" -> table), ss,
>>>>>>> dcb3eac9
        "test", true, SuggestQueryConfig(5, 1, 100, 1, -5, -5, false))
    val bestScore = suggestions.suggestions.head.score
    // Fuzzy match to 1 to account for size penalties and the like
    val bestSuggestions = suggestions.suggestions.filter(_.score == bestScore).map(_.query)
    assert(bestSuggestions contains
      QueryLanguage.parse("(?<c1> RB+) {mango, those, great}").get)
  }

  it should "suggest altering repeated op" in {
    val table = Table("test", Seq("c1"),
      Seq(Seq("I like mango"), Seq("I hate those"), Seq("It tastes great")).map { x =>
        TableRow(x.map(y => TableValue(y.split(" ").map(word => QWord(word)))))
      },
      Seq())
    val startingQuery = QueryLanguage.parse("(.[1,3])").get
    val suggestions =
<<<<<<< HEAD
      QuerySuggester.suggestQuery(Seq(searcher), startingQuery, Map("test" -> table),
=======
      QuerySuggester.suggestQuery(Seq(searcher), startingQuery, Map("test" -> table), ss,
>>>>>>> dcb3eac9
        "test", true, SuggestQueryConfig(10, 2, 100, 100, -1, -1, true)).suggestions
    val bestScore = suggestions(0).score
    val bestQueries = suggestions.filter(_.score == bestScore)
    val queries = bestQueries.map(x => x.query)
    assert(queries contains QNamed(QSeq(Seq(QPos("PRP"), QPos("VBP"),
      QRepetition(QWildcard(), 0, 1))), "c1"))
  }
}<|MERGE_RESOLUTION|>--- conflicted
+++ resolved
@@ -112,39 +112,6 @@
       op3 -> buildMap(List(1, 3, 6, 7))
     )
     val data = HitAnalysis(operatorHits, examples)
-<<<<<<< HEAD
-
-    Seq(2, 3).foreach {
-      case i =>
-        val scoredQueries = QuerySuggester.selectOperator(
-          data, new PositivePlusNegative(examples, -2),
-          (x: EvaluatedOp) => OpConjunctionOfDisjunctions(x),
-          20, 3, i
-        )
-        // op1 OR op2 is better then op2, but we should not suggest if i == 2 since
-        // then op1 would be over used
-        val expected = Seq(Set(op1), Set(op1, op3), Set(op2))
-        val actual = scoredQueries.take(3).map(_._1.ops)
-        if (i == 2) assert(expected == actual) else assert(expected != actual)
-    }
-  }
-
-  it should "suggest POS generalization" in {
-    val table = Table("test", Seq("c1"),
-      Seq(Seq("i"), Seq("like"), Seq("hate")).map { x =>
-        TableRow(x.map(y => TableValue(Seq(QWord(y)))))
-      },
-      Seq())
-    val startingQuery = QueryLanguage.parse("I (?<c1> like)").get
-    val suggestions =
-      QuerySuggester.suggestQuery(Seq(searcher), startingQuery, Map("test" -> table),
-        "test", false, SuggestQueryConfig(5, 2, 100, 10, 0, -0.1, false)).suggestions
-    val bestSuggestions = suggestions.take(2).map(_.query)
-    assert(bestSuggestions contains QueryLanguage.parse("PRP (?<c1> VBP)").get)
-    assert(bestSuggestions contains QueryLanguage.parse("I (?<c1> VBP)").get)
-  }
-
-=======
 
     Seq(2, 3).foreach {
       case i =>
@@ -176,7 +143,6 @@
     assert(bestSuggestions contains QueryLanguage.parse("I (?<c1> VBP)").get)
   }
 
->>>>>>> dcb3eac9
   it should "suggest removing plus operators" in {
     val table = Table("test", Seq("c1"),
       Seq(Seq("i"), Seq("it")).map { x =>
@@ -187,11 +153,7 @@
       })
     val startingQuery = QueryLanguage.parse("(?<c1> {I, like, hate, it}+)").get
     val suggestions =
-<<<<<<< HEAD
-      QuerySuggester.suggestQuery(Seq(searcher), startingQuery, Map("test" -> table),
-=======
       QuerySuggester.suggestQuery(Seq(searcher), startingQuery, Map("test" -> table), ss,
->>>>>>> dcb3eac9
         "test", true, SuggestQueryConfig(5, 2, 100, 1, -5, 0, false)).suggestions
     val bestScore = suggestions.head.score
     val bestSuggestions = suggestions.filter(_.score == bestScore)
@@ -209,11 +171,7 @@
       })
     val startingQuery = QueryLanguage.parse("(?<c1> .+) {mango, those, great}").get
     val suggestions =
-<<<<<<< HEAD
-      QuerySuggester.suggestQuery(Seq(searcher), startingQuery, Map("test" -> table),
-=======
       QuerySuggester.suggestQuery(Seq(searcher), startingQuery, Map("test" -> table), ss,
->>>>>>> dcb3eac9
         "test", true, SuggestQueryConfig(5, 1, 100, 1, -5, -5, false))
     val bestScore = suggestions.suggestions.head.score
     // Fuzzy match to 1 to account for size penalties and the like
@@ -230,11 +188,7 @@
       Seq())
     val startingQuery = QueryLanguage.parse("(.[1,3])").get
     val suggestions =
-<<<<<<< HEAD
-      QuerySuggester.suggestQuery(Seq(searcher), startingQuery, Map("test" -> table),
-=======
       QuerySuggester.suggestQuery(Seq(searcher), startingQuery, Map("test" -> table), ss,
->>>>>>> dcb3eac9
         "test", true, SuggestQueryConfig(10, 2, 100, 100, -1, -1, true)).suggestions
     val bestScore = suggestions(0).score
     val bestQueries = suggestions.filter(_.score == bestScore)
