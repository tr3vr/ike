--- conflicted
+++ resolved
@@ -5,21 +5,13 @@
 class TestQueryLanguage extends UnitSpec {
 
   "getQueryLength" should "get correct length" in {
-<<<<<<< HEAD
     assertResult((2, 2)) {
-      val query = QSeq(Seq(QWord(""), QNamed(QCluster(""), "")))
+      val query = QSeq(Seq(QWord(""), QNamed(QPos(""), "")))
       QueryLanguage.getQueryLength(query)
     }
+
     assertResult((1, -1)) {
-      val query = QSeq(Seq(QStar(QWord("")), QNamed(QCluster(""), "")))
-=======
-    assertResult(2) {
-      val query = QSeq(Seq(QWord(""), QNamed(QWord(""), "")))
-      QueryLanguage.getQueryLength(query)
-    }
-    assertResult(-1) {
-      val query = QSeq(Seq(QStar(QWord("")), QNamed(QWord(""), "")))
->>>>>>> 5097c4a3
+      val query = QSeq(Seq(QStar(QWord("")), QNamed(QPos(""), "")))
       QueryLanguage.getQueryLength(query)
     }
 
@@ -36,13 +28,8 @@
       QueryLanguage.getQueryLength(q1)
     }
 
-<<<<<<< HEAD
     assertResult((4, -1)) {
-      val q1 = QUnnamed(QSeq(Seq(disjLength2, QSeq(Seq(QCluster(""), QPlus(QWord("")))))))
-=======
-    assertResult(-1) {
-      val q1 = QUnnamed(QSeq(Seq(disjLength2, QSeq(Seq(QWord(""), QPlus(QWord("")))))))
->>>>>>> 5097c4a3
+      val q1 = QUnnamed(QSeq(Seq(disjLength2, QSeq(Seq(QPos(""), QPlus(QWord("")))))))
       QueryLanguage.getQueryLength(q1)
     }
 
