akka.loglevel = DEBUG

DictionaryToolWebapp = {
  port = 8080
  indices = [
    {
      name = AclDocs
      location = datastore
      description = "All the ACL papers (about 20k)"
      item = {
        type = directory
        datastore = private
        group = org.allenai.dictionary.indexes
        name = AclDocs
        version = 4
      }
    }, {
      name = Barrons
      location = datastore
      description = "Barron's study guide. This is a very small corpus."
      item = {
        type = directory
        datastore = private
        group = org.allenai.dictionary.indexes
        name = Barrons
        version = 1
      }
    }, {
      name = WebSentences
      location = datastore
      description = "Sumithra's web sentences"
      item = {
        type = directory
        datastore = private
        group = org.allenai.dictionary.indexes
        name = WebSentences
        version = 1
      }
    }, {
      name = SimplewikiScienceSentences
      location = datastore
      description = "A collection of science-related sentences from Simple Wikipedia"
      item = {
        type = directory
        datastore = private
        group = org.allenai.dictionary.indexes
        name = SimplewikiScienceSentences
        version = 1
      }
    }, {
      name = CK12
      location = datastore
      description = "CK-12 Biology, CK-12 Biology Concepts, CK-12 Life Science For Middle School, and CK-12 Life Science Concepts for Middle School"
      item = {
        type = directory
        datastore = private
        group = org.allenai.dictionary.indexes
        name = CK12
        version = 2
      }
    }
  ]
}

Tablestore = {
  db = {
    url = "jdbc:postgresql://okcorpus-dev.civm9kvdku8h.us-west-2.rds.amazonaws.com:5432/okcorpus"
    user = "okcorpus"
    password = "OnlyGoodParts"
  }
}

<<<<<<< HEAD
QuerySuggester = {
  narrow = {
    prefixSize = 3
    suffixSize = 3
    suggestWord = true
    suggestPos = true
    suggestSetRepeatedOp = true
  }
  broaden = {
    suggestWord = true
    suggestPos = true
    createDisjunctions = true
    wordPOSSampleSize = 200
  }
  maxUnlabelledBiasCorrection = 100
  pruneOperatorsIfMoreMatchesThan = 1000
  pruneOperatorsIfLessThan = 1
  minMaxOpReuse = 3
  maxOpReuseReturn = 4
  maxOpReusePercentOfBeamSize = 0.35
  numToSuggest = 11
  percentUnlabelled = 0.4
  timeoutInSeconds = 60 s
}

SimilarPhrasesSearcher = {
  vectors = {
    type = file
    datastore = public
    group = org.allenai.okcorpus
    name = citeseer-ten-percent.3.mc100.bin
    version = 1
  }
}<|MERGE_RESOLUTION|>--- conflicted
+++ resolved
@@ -70,7 +70,6 @@
   }
 }
 
-<<<<<<< HEAD
 QuerySuggester = {
   narrow = {
     prefixSize = 3
@@ -82,7 +81,7 @@
   broaden = {
     suggestWord = true
     suggestPos = true
-    createDisjunctions = true
+    minSimilarityDifference = 5
     wordPOSSampleSize = 200
   }
   maxUnlabelledBiasCorrection = 100
