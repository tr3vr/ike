--- conflicted
+++ resolved
@@ -43,17 +43,9 @@
     BlackLabResult.fromHits(hits, name).toSeq
   }
   def semantics(query: QExpr): Try[TextPattern] = Try(BlackLabSemantics.blackLabQuery(query))
-<<<<<<< HEAD
-  def search(r: SearchRequest): Try[Seq[BlackLabResult]] = for {
-    qexpr <- SearchApp.parse(r)
-    interpolated <- QueryLanguage.interpolateTables(qexpr, r.tables)
-    textPattern <- semantics(interpolated)
-    hits <- blackLabHits(textPattern, r.config.limit)
-=======
   def search(qexpr: QExpr, searchConfig: SearchConfig): Try[Seq[BlackLabResult]] = for {
     textPattern <- semantics(qexpr)
     hits <- blackLabHits(textPattern, searchConfig.limit)
->>>>>>> dcb3eac9
     results <- fromHits(hits)
   } yield results
   def wordAttributes(req: WordInfoRequest): Try[Seq[(String, String)]] = for {
@@ -97,10 +89,7 @@
   def suggestQuery(
     searchApps: Seq[SearchApp],
     request: SuggestQueryRequest,
-<<<<<<< HEAD
-=======
     similarPhrasesSearcher: SimilarPhrasesSearcher,
->>>>>>> dcb3eac9
     timeoutInSeconds: Long
   ): Try[SuggestQueryResponse] = for {
     query <- QueryLanguage.parse(request.query)
@@ -108,12 +97,8 @@
       val callableSuggestsion = new Callable[Suggestions] {
         override def call(): Suggestions = {
           QuerySuggester.suggestQuery(searchApps.map(_.searcher), query,
-<<<<<<< HEAD
-            request.tables, request.target, request.narrow, request.config)
-=======
             request.tables, similarPhrasesSearcher, request.target,
             request.narrow, request.config)
->>>>>>> dcb3eac9
         }
       }
       val exService = Executors.newSingleThreadExecutor()
