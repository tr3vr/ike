--- conflicted
+++ resolved
@@ -30,25 +30,15 @@
   * @param qexpr the QExpr in this slot, None if and only if slot is a Prefix or Suffix
   * @param slot which query-token this data is about
   * @param isCapture whether this slot is contained within a capture group
-  * @param firstTokenSequence whether this occurs before the first capture group
-  * @param lastTokenSequence whether this occurs after the last capture group
   */
 // TODO prefix/suffix should probably be their own classes
 case class QuerySlotData(qexpr: Option[QExpr], slot: Slot, isCapture: Boolean,
-<<<<<<< HEAD
-    firstTokenSequence: Boolean, lastTokenSequence: Boolean) {
-  if (slot.isInstanceOf[QueryToken]) {
-    require(qexpr.isDefined)
-  } else {
-    require(qexpr.isEmpty &&
-=======
     firstTokenSequence: Boolean, lastTokenSequence: Boolean,
     generalization: Option[Generalization] = None) {
   if (slot.isInstanceOf[QueryToken]) {
     require(qexpr.isDefined)
   } else {
     require(qexpr.isEmpty && generalization.isEmpty &&
->>>>>>> 13c8c18a
       !isCapture && !firstTokenSequence && !lastTokenSequence)
   }
 }
@@ -164,10 +154,7 @@
   * into tokenSequence which can be marked as capture groups or not.
   *
   * @param tokenSequences
-<<<<<<< HEAD
-=======
   * @param generalizations
->>>>>>> 13c8c18a
   * @throws IllegalArgumentException if capture.size + 1 != nonCapture.size
   */
 case class TokenizedQuery(
