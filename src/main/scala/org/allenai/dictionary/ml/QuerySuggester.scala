--- conflicted
+++ resolved
@@ -35,7 +35,6 @@
   */
 case class Example(label: Label, requiredEdits: Int,
   captureStrings: Seq[Seq[String]], doc: Int, str: String = "")
-<<<<<<< HEAD
 
 /** Example, but with an associated weight indicating how important it is to get this example
   * correct
@@ -45,17 +44,6 @@
 
 object QuerySuggester extends Logging {
 
-=======
-
-/** Example, but with an associated weight indicating how important it is to get this example
-  * correct
-  */
-case class WeightedExample(label: Label, requiredEdits: Int,
-  weight: Double, doc: Int, str: String = "")
-
-object QuerySuggester extends Logging {
-
->>>>>>> dcb3eac9
   lazy val querySuggestionConf = ConfigFactory.load().getConfig("QuerySuggester")
 
   /** Uses a beam search to select the best CompoundQueryOp
@@ -240,25 +228,16 @@
     narrow: Boolean,
     config: SuggestQueryConfig
   ): Suggestions = {
-<<<<<<< HEAD
-    val percentUnlabelled = querySuggestionConf.getDouble("percentUnlabelled")
-=======
->>>>>>> dcb3eac9
     val targetTable = tables.get(target) match {
       case Some(table) => table
       case None => throw new IllegalArgumentException("Target table not found")
     }
     require(QueryLanguage.getCaptureGroups(startingQuery).size == targetTable.cols.size)
 
-<<<<<<< HEAD
-    val queryWithNamedCaptures = QueryLanguage.nameCaptureGroups(
-      startingQuery,
-=======
     val percentUnlabelled = querySuggestionConf.getDouble("percentUnlabelled")
 
     val queryWithNamedCaptures = QueryLanguage.nameCaptureGroups(
       QueryLanguage.interpolateSimilarPhrases(startingQuery, similarPhrasesSearcher),
->>>>>>> dcb3eac9
       targetTable.cols
     )
 
@@ -270,12 +249,8 @@
       if (narrow) {
         TokenizedQuery.buildFromQuery(queryWithNamedCaptures)
       } else {
-<<<<<<< HEAD
-        val tq = TokenizedQuery.buildWithGeneralizations(queryWithNamedCaptures, searchers, 100)
-=======
         val tq = TokenizedQuery.buildWithGeneralizations(queryWithNamedCaptures, searchers,
           similarPhrasesSearcher, 100)
->>>>>>> dcb3eac9
         tq.getSeq.zip(tq.generalizations.get).foreach {
           case (q, g) => logger.debug(s"Generalize $q => $g")
         }
@@ -286,11 +261,7 @@
       MatchesSampler()
     } else {
       GeneralizedQuerySampler(
-<<<<<<< HEAD
-        Math.min(tokenizedQuery.size - 1, config.depth),
-=======
         Math.min(tokenizedQuery.size, config.depth),
->>>>>>> dcb3eac9
         querySuggestionConf.getConfig("broaden").getInt("wordPOSSampleSize")
       )
     }
@@ -339,7 +310,6 @@
             tables, lastDoc, lastToken + 1).window(0, maxLabelledPerSearcher)
       }
       (hits, hits.map(_.size).sum)
-<<<<<<< HEAD
     }
     logger.debug(s"Read $labelledSize labelled hits in" +
       s" ${labelledReadTime.toMillis / 1000.0} seconds")
@@ -372,7 +342,7 @@
         GeneralizingOpGenerator(
           selectConf.getBoolean("suggestPos"),
           selectConf.getBoolean("suggestWord"),
-          selectConf.getBoolean("createDisjunctions")
+          selectConf.getInt("minSimilarityDifference")
         )
       }
       val (prefixCounts, suffixCounts) = if (narrow) {
@@ -386,54 +356,6 @@
       buildHitAnalysis(labelledHits ++ unlabelledHits, tokenizedQuery,
         prefixCounts, suffixCounts, generator, targetTable)
     }
-=======
-    }
-    logger.debug(s"Read $labelledSize labelled hits in" +
-      s" ${labelledReadTime.toMillis / 1000.0} seconds")
-
-    // Number of documents we searched for labelled hits from
-    val numDocs = numUnlabelledDocs +
-      (labelledHits, numDocsPerSearcher, numUnlabelledDocsPerSearcher).zipped.map {
-        case (hits, totalDocs, numUnlabelledDocs) =>
-          if (hits.size < maxLabelledPerSearcher) {
-            // We must have scanned the entire index
-            totalDocs  - numUnlabelledDocs
-          } else {
-            // We use getOriginalHits since HitWindow does not return this count correctly
-            hits.getOriginalHits.countSoFarDocsCounted()
-          }
-      }.sum
-
-    logger.debug("Analyzing hits")
-
-    val (unprunnedHitAnalysis, analysisTime) = Timing.time {
-      val generator = if (narrow) {
-        val selectConf = querySuggestionConf.getConfig("narrow")
-        SpecifyingOpGenerator(
-          selectConf.getBoolean("suggestPos"),
-          selectConf.getBoolean("suggestWord"),
-          selectConf.getBoolean("suggestSetRepeatedOp")
-        )
-      } else {
-        val selectConf = querySuggestionConf.getConfig("broaden")
-        GeneralizingOpGenerator(
-          selectConf.getBoolean("suggestPos"),
-          selectConf.getBoolean("suggestWord"),
-          selectConf.getInt("minSimilarityDifference")
-        )
-      }
-      val (prefixCounts, suffixCounts) = if (narrow) {
-        (
-          querySuggestionConf.getConfig("narrow").getInt("prefixSize"),
-          querySuggestionConf.getConfig("narrow").getInt("suffixSize")
-        )
-      } else {
-        (0, 0)
-      }
-      buildHitAnalysis(labelledHits ++ unlabelledHits, tokenizedQuery,
-        prefixCounts, suffixCounts, generator, targetTable)
-    }
->>>>>>> dcb3eac9
     logger.debug(s"Done Analyzing hits in ${analysisTime.toMillis / 1000.0} seconds")
 
     val beforePruning = unprunnedHitAnalysis.operatorHits.size
