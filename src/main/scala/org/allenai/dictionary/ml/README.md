# Query Suggestion

## Functionality

This module powers the 'Suggest Query' feature on okcorpus. It takes as input a query and a table, as output it 
produces number of new queries to suggest to the user. The suggestions are made by finding variations of the input 
query that would perform well on the pre-existing entries in the given table.

### Suggestion Types
Two variations of this operation are supported. 'Narrowing' makes the given query more specific (so the suggested 
queries will match less sentences than original query), and 'Broadening' makes the given query broader (so the 
suggested queries will match more sentences than the original query).

### Limitations
For 'narrowing' we support any type of query. The following changes can be made to a user's query
1. Adding a prefix to the original query (ex. "fat cat" => "the fat cat")
2. Adding a suffix to the original query (ex. "fat cat" => "fat cat ran")
3. Replace a token in the original query (ex. "fat cat" => "fat NN")
4. 1-3 can also suggest disjunctions (ex. "cat" => "{fat, lazy} fat", "NN" => "{cat, dog}")
5. Removing a star or plus operator (ex "cat*" => "cat")
6. Removing star operator (ex "the cat*" => "the")
7. Changing a star to a plus (ex "cat*" => "cat+")

<<<<<<< HEAD
For 'broadening' we only support fixed length queries, meaning queries that will always match a 
particular number of tokens. For this queries we support:
1. Replacing a token within the original query
2. Removing tokens from the start or end the query (ex "the (cat)" => "(cat)")
3. Adding a token to make a disjunction within the query (ex "cat" => "{cat, dog}")

=======
>>>>>>> 5097c4a3
prefixes, suffixes, or new tokens can be words or part of speech tags.

## Implementation
We view the task of suggesting queries as the task of finding 'Query Operators', or functions that takes as 
input a query and outputs a new query, that produces a good query for when applied to the original query. Here
'good' is measured heuristically by evaluating the queries relative to the existing entries in the table.

Finding these operators requires three steps:

1. Subsampling. In this step we try to find a sample of sentences that are:
    1. 'Close' to the original query, in other words sentences that might match a query we might consider suggesting to the user
    2. Has a good mix of positive, negative, and unlabelled examples
2. Generating 'primitive query operations'. This phase generates a collection of query operations that make small, 
incremental changes to the original query (for example replacing a single token in the original query).
3. Search for the best best way to combine the primitive operations into a 'compound operation'. This is done by incrementally building up
larger and larger combinations of primitive operations using a beam search. This requires two subcomponents:
    1. An evaluation function, that produces a score for a given query indicating how good that query is
    2. A 'combiner' that knows how to combined the primitive operations, and which primitive operations are
       compatible and so can be applied to the same query.

When evaluating queries we avoid running them on the index, this would take too much time since 
we need to evaluate thousands of queries.
Instead we keep track, for each primitive query operation, which sentences from our subsample 
would match our query if the primitive operation is applied to it. So, for example, if we are using 
a primitive operation that adds 'the' as a prefix to the original query, and our original query
was 'cat', we record which sentences from our subsample includes the full phrase 'the cat'. For operations
that combine several primitive operations we can then take the intersection of the sentences each
 primitive operation matches to find out what sentences the combined operation would match.
 
An additional concept we need when dealing with 'broadening' queries is that of the edit distance
between a query and a sentence. First we understand queries as being broken up into a sequence of  
individual "query-tokens". For example the query "we {saw, head} a cat*" would be broken up into
the following query-tokens: "we", "{saw, head}", "a", "cat*". Then we define the edit distance
between a query and a sentence to be the number of query-tokens that would need to be altered for 
the query to match that sentence For example, if our query is "a fast horse", to make the query 
match the phrase "a slow horse" we
will need to edit at least one of the symbols in that query, (for example, replace the word 
"slow" in the query with the word "fast") so the edit distance is one. The distance from the same 
query to the sentence "a slow cow" would be 2. 

During subsampling we record the edit distance from our query of each sentence in our subsample.
In addition, we keep track of which operators are capable of reducing the edit distance from our 
query to each sentence. We say an operator that reduces the edit distance of our staring query to
a given sentence is 'required' for that sentence, otherwise it is not required. This means that 
if a sentence had an edit distance of '3' from our query, we would need to apply 3 'required' 
operators to that query (that each changed different query-tokens within that query) for that 
query to now match that sentence. To give a more detailed example consider the following scenario:

Our starting query is "a cat"

Our query operation replaces "a" with "DT" (so our new query would be "DT cat")

We have three sentences:
1. "a cat"
2. "the cat"
3. "the dog"
4. "dog dog"

Now the distance from our query to each sentence is:
* 0 for sentence 1
* 1 for sentence 2
* 2 for sentence 3
* 2 for sentence 4
   
And our operator
* matches but is not required for sentence 1
* matches and fills a requirement for sentence 2
* matches and fills a requirement for sentence 3
* does not match sentence 4

It is left to the compound operators to calculate the number of required operators for each 
sentences that will be made by applying all their primitive operators, and in particular to avoid
"double counting" requirements if multiple operators would, for example, edit the same query-token
within a query.
 
Implementation-wise we record this information using an map of integers to integers, where the keys 
are integers corresponding to particular sentences and the values are the number of required
edits made to that sentence.
By comparing the number of requirement a operator has fulfilled for a
particular sentence to the edit distance from the starting query to that sentence we can quickly 
deduce whether the starting query would match then sentence if that set of operators were applied. 
In the above example this means the operator would be associated with:

IntMap(1 -> 0, 2 -> 1, 3 -> 1)

We use IntMap rather then Seq\[(Int, Int)\] or Map\[Int, Int\] because:
1. It will have a sparse representation, and we expect many of the rules we examine to be sparse
2. It is optimized for merges (unions and intersections), operation we do frequently.

## Code
1. subsample package handles the subsampling phase.
2. queryop package defines what a primitive query operation is and how to generate them from a 
subsample.
3. compoundop package defines how primitive query operations can be combined into compound operations.
4. QueryEvaluator.scala defines the evaluation functions to use.
5. TokenizedQuery.scala breaks queries into sequences of smaller queries as a preprocessing step.
7. HitAnalyzer.scala preprocesses Hits by calculating their labels and grouping the tokens
within each hit so that they can be used by queryop.OpGenerator
6. QuerySuggester.scala glues these pieces together and implements the actual beam search.<|MERGE_RESOLUTION|>--- conflicted
+++ resolved
@@ -21,16 +21,11 @@
 6. Removing star operator (ex "the cat*" => "the")
 7. Changing a star to a plus (ex "cat*" => "cat+")
 
-<<<<<<< HEAD
 For 'broadening' we only support fixed length queries, meaning queries that will always match a 
 particular number of tokens. For this queries we support:
 1. Replacing a token within the original query
 2. Removing tokens from the start or end the query (ex "the (cat)" => "(cat)")
 3. Adding a token to make a disjunction within the query (ex "cat" => "{cat, dog}")
-
-=======
->>>>>>> 5097c4a3
-prefixes, suffixes, or new tokens can be words or part of speech tags.
 
 ## Implementation
 We view the task of suggesting queries as the task of finding 'Query Operators', or functions that takes as 
