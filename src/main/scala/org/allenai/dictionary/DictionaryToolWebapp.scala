--- conflicted
+++ resolved
@@ -192,19 +192,7 @@
   } ~ get {
     unmatchedPath { p => getFromFile("public" + p) }
   }
-
-<<<<<<< HEAD
-  implicit def myExceptionHandler(implicit log: LoggingContext): ExceptionHandler =
-    ExceptionHandler {
-      case NonFatal(e) =>
-        requestUri { uri =>
-          log.error(e.toString)
-          complete(StatusCodes.InternalServerError -> e.getMessage)
-        }
-    }
-
-=======
->>>>>>> 9897a4a6
+  
   def actorRefFactory: ActorContext = context
   val cacheControlMaxAge = HttpHeaders.`Cache-Control`(CacheDirectives.`max-age`(0))
   def receive: Actor.Receive = runRoute(mainPageRoute ~ serviceRoute ~ tablesRoute ~ corporaRoute)
