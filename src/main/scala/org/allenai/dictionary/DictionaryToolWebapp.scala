package org.allenai.dictionary

import akka.actor.{ Actor, ActorContext, ActorSystem, Props }
import akka.io.IO
import akka.pattern.ask
import akka.util.Timeout
import com.typesafe.config.{ Config, ConfigFactory }
import org.allenai.common.Logging
import org.allenai.dictionary.persistence.Tablestore
import spray.can.Http
import spray.http.{ CacheDirectives, HttpHeaders, StatusCodes }
import spray.httpx.SprayJsonSupport
import spray.routing.{ ExceptionHandler, HttpService }
import spray.util.LoggingContext
import org.allenai.common.Config._

import scala.collection.JavaConverters._
import scala.concurrent.duration.DurationInt
import scala.concurrent.{ Await, Future }
import scala.language.postfixOps
import scala.util.control.NonFatal

import java.util.concurrent.TimeUnit

object DictionaryToolWebapp {
  lazy val config = ConfigFactory.load().getConfig("DictionaryToolWebapp")
  val name = "dictionary-tool"
  def main(args: Array[String]): Unit = {
    implicit val system = ActorSystem("dictionary-tool")
    val port = config.getInt("port")
    val service = system.actorOf(Props[DictionaryToolActor], "webapp-actor")

    {
      implicit val timeout = Timeout(30.seconds)
      IO(Http) ? Http.Bind(service, interface = "0.0.0.0", port = port)
    }
  }

  implicit class FutureWithGet[T](val future: Future[T]) extends AnyVal {
    def get: T = Await.result(future, 0 nanos)
  }
}

class DictionaryToolActor extends Actor with HttpService with SprayJsonSupport with Logging {
  import DictionaryToolWebapp.FutureWithGet
  import JsonSerialization._
  import spray.json._
  import spray.json.DefaultJsonProtocol._
  import context.dispatcher

  logger.debug("Starting DictionaryToolActor") // this is just here to force logger initialization

  val config = ConfigFactory.load
  val searchApps = config.getConfigList("DictionaryToolWebapp.indices").asScala.map { config =>
    config.getString("name") -> Future { SearchApp(config) }
  }.toMap
  val similarPhrasesSearcher =
    new WordVecPhraseSearcher(ConfigFactory.load()[Config]("SimilarPhrasesSearcher"))

  implicit def myExceptionHandler(implicit log: LoggingContext): ExceptionHandler =
    ExceptionHandler {
      case NonFatal(e) =>
        requestUri { uri =>
          log.error(e, e.getMessage)
          complete(StatusCodes.InternalServerError -> e.getMessage)
        }
    }

  val serviceRoute = pathPrefix("api") {
    parameters('corpora.?) { corpora =>
      val searchersFuture = Future.sequence(corpora match {
        case None => searchApps.values
        case Some(searcherKeys) => searcherKeys.split(' ').map(searchApps).toIterable
      })

      path("groupedSearch") {
        post {
          entity(as[SearchRequest]) { req =>
            complete {
              val query = SearchApp.parse(req).get
              val interpolatedQuery = QueryLanguage.interpolateQuery(
                query, req.tables, similarPhrasesSearcher
              ).get
              val resultsFuture = searchersFuture.map { searchers =>
                val parResult = searchers.par.flatMap { searcher =>
                  searcher.search(interpolatedQuery, req.config).get
                }
                parResult.seq
              }
              val groupedFuture = for {
                results <- resultsFuture
              } yield {
                req.target match {
                  case Some(target) => SearchResultGrouper.groupResults(req, results)
                  case None => SearchResultGrouper.identityGroupResults(req, results)
                }
              }
              val qexpr = SearchApp.parse(req).get
              groupedFuture.map { grouped => SearchResponse(qexpr, grouped) }
            }
          }
        }
      } ~
        path("wordInfo") {
          post {
            entity(as[WordInfoRequest]) { req =>
              complete(searchersFuture.map { searchers =>
                val results = searchers.par.map(_.wordInfo(req).get)

                // find the word
                val word = results.head.word
                require(results.forall(_.word == word))

                // combine the pos tags
                def combineCountMaps[T](left: Map[T, Int], right: Map[T, Int]) =
                  left.foldLeft(right) {
                    case (map, newPair) =>
                      map.updated(newPair._1, map.getOrElse(newPair._1, 0) + newPair._2)
                  }
                val posTags = results.map(_.posTags).reduce(combineCountMaps[String])

                WordInfoResponse(word, posTags)
              })
            }
          }
        } ~
        path("suggestQuery") {
          post {
            entity(as[SuggestQueryRequest]) { req =>
              val timeout = config.getConfig("QuerySuggester").
                getDuration("timeoutInSeconds", TimeUnit.SECONDS)
              complete(searchersFuture.map { searchers =>
<<<<<<< HEAD
                SearchApp.suggestQuery(searchers.toSeq, req, timeout)
=======
                SearchApp.suggestQuery(searchers.toSeq, req, similarPhrasesSearcher, timeout)
>>>>>>> dcb3eac9
              })
            }
          }
        }
    } ~ path("similarPhrases") {
      parameters('phrase) { phrase =>
        complete(SimilarPhrasesResponse(similarPhrasesSearcher.getSimilarPhrases(phrase)))
      }
    }
  }

  val tablesRoute = pathPrefix("api" / "tables") {
    pathPrefix(Segment) { userEmail =>
      path(Segment) { tableName =>
        pathEnd {
          get {
            complete {
              Tablestore.tables(userEmail).get(tableName) match {
                case None => StatusCodes.NotFound
                case Some(table) if table.name == tableName => table
                case _ => StatusCodes.BadRequest
              }
            }
          } ~ put {
            entity(as[Table]) { table =>
              complete {
                if (table.name == tableName) {
                  Tablestore.put(userEmail, table)
                } else {
                  StatusCodes.BadRequest
                }
              }
            }
          } ~ delete {
            complete {
              Tablestore.delete(userEmail, tableName)
              StatusCodes.OK
            }
          }
        }
      } ~ pathEndOrSingleSlash {
        get {
          complete {
            Tablestore.tables(userEmail).keys.mkString("\n")
          }
        }
      }
    }
  }

  val corporaRoute = path("api" / "corpora") {
    complete {
      val readySearchApps = searchApps.filter(_._2.isCompleted)
      JsArray(readySearchApps.map {
        case (corpusName, app) => CorpusDescription(corpusName, app.get.description).toJson
      }.toSeq: _*)
    }
  }

  val mainPageRoute = pathEndOrSingleSlash {
    getFromFile("public/index.html")
  } ~ get {
    unmatchedPath { p => getFromFile("public" + p) }
  }
  
  def actorRefFactory: ActorContext = context
  val cacheControlMaxAge = HttpHeaders.`Cache-Control`(CacheDirectives.`max-age`(0))
  def receive: Actor.Receive = runRoute(mainPageRoute ~ serviceRoute ~ tablesRoute ~ corporaRoute)
}<|MERGE_RESOLUTION|>--- conflicted
+++ resolved
@@ -130,11 +130,7 @@
               val timeout = config.getConfig("QuerySuggester").
                 getDuration("timeoutInSeconds", TimeUnit.SECONDS)
               complete(searchersFuture.map { searchers =>
-<<<<<<< HEAD
-                SearchApp.suggestQuery(searchers.toSeq, req, timeout)
-=======
                 SearchApp.suggestQuery(searchers.toSeq, req, similarPhrasesSearcher, timeout)
->>>>>>> dcb3eac9
               })
             }
           }
@@ -199,7 +195,7 @@
   } ~ get {
     unmatchedPath { p => getFromFile("public" + p) }
   }
-  
+
   def actorRefFactory: ActorContext = context
   val cacheControlMaxAge = HttpHeaders.`Cache-Control`(CacheDirectives.`max-age`(0))
   def receive: Actor.Receive = runRoute(mainPageRoute ~ serviceRoute ~ tablesRoute ~ corporaRoute)
