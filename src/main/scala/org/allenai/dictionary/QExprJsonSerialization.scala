--- conflicted
+++ resolved
@@ -41,15 +41,9 @@
   implicit val qseqFormat = jsonFormat1(QSeq.apply).pack("type" -> "QSeq")
   implicit val qdisjFormat = jsonFormat1(QDisj.apply).pack("type" -> "QDisj")
   implicit val qpfwFormat = jsonFormat3(QPosFromWord.apply).pack("type" -> "QPosFromWord")
-<<<<<<< HEAD
   implicit val simPhraseFormat = jsonFormat2(SimilarPhrase.apply)
   implicit val qspFormat = jsonFormat3(QSimilarPhrases.apply).pack("type" -> "QSimilarPhrases")
-  implicit val unpackers = Seq(qwordFormat, qclusterFormat, qposFormat, qdictFormat,
-    qwildcardFormat, qnamedFormat, qunnamedFormat, qnonCapFormat, qstarFormat,
-    qplusFormat, qseqFormat, qdisjFormat, qcfwFormat, qpfwFormat, qspFormat)
-=======
   implicit val unpackers = Seq(qwordFormat, qposFormat, qdictFormat,
     qwildcardFormat, qnamedFormat, qunnamedFormat, qnonCapFormat, qstarFormat,
-    qplusFormat, qseqFormat, qdisjFormat, qpfwFormat)
->>>>>>> bb9e777b
+    qplusFormat, qseqFormat, qdisjFormat, qpfwFormat, qspFormat)
 }