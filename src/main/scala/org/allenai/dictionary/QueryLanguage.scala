--- conflicted
+++ resolved
@@ -127,24 +127,6 @@
     * @return String representation of the query
     * @throws NotImplementedError if the query contains QAnd, QPosFromWord, or QClusterFromWord
     */
-<<<<<<< HEAD
-  def getQueryString(query: QExpr): String = query match {
-    case QWord(value) => value
-    case QCluster(value) => "^" + value
-    case QPos(value) => value
-    case QDict(value) => value
-    case QWildcard() => "."
-    case QSeq(children) => children.map(getQueryString).mkString(" ")
-    case QDisj(children) => "{" + children.map(getQueryString).mkString(",") + "}"
-    case QNamed(expr, name) => "(?<" + name + ">" + getQueryString(expr) + ")"
-    case QNonCap(expr) => "(?:" + getQueryString(expr) + ")"
-    case QPlus(expr) => "(?:" + getQueryString(expr) + ")+"
-    case QStar(expr) => "(?:" + getQueryString(expr) + ")*"
-    case QUnnamed(expr) => "(" + getQueryString(expr) + ")"
-    case (QClusterFromWord(_, _, _) | QPosFromWord(_, _, _) | QAnd(_, _)) =>
-      throw new NotImplementedError("No implementation for " + query.getClass.getName)
-    case x: QSimilarPhrases => ???
-=======
   def getQueryString(query: QExpr): String = {
 
     def recurse(qexpr: QExpr): String = qexpr match {
@@ -163,6 +145,7 @@
       case QRepetition(expr, min, max) => s"${modifiableString(expr)}[$min,$max]"
       case (QClusterFromWord(_, _, _) | QPosFromWord(_, _, _) | QAnd(_, _)) =>
         throw new NotImplementedError("No implementation for " + query.getClass.getName)
+      case x: QSimilarPhrases => ???
     }
 
     def modifiableString(qexpr: QExpr): String = qexpr match {
@@ -171,7 +154,6 @@
     }
 
     recurse(query)
->>>>>>> 3244a010
   }
 
   /** @param qexpr query expression to evaluate
@@ -188,7 +170,7 @@
 
   /** @param qexpr query to evaluate
     * @return number of tokens the query will match, or -1 if the query
-    *      can match a variable number of tokens'
+    *       can match a variable number of tokens'
     */
   def getQueryLength(qexpr: QExpr): Int = qexpr match {
     case QDict(_) => -1
@@ -218,11 +200,11 @@
     *
     * @param qexpr Query expression to name capture groups within
     * @param tableCols Sequence of the columns in a table to be used to name unnamed capture
-    *                groups
+    *                 groups
     * @throws IllegalArgumentException if QExpr contains a mix of named and unnamed capture groups,
-    *                                if the name capture group do not have names corresponding
-    *                                to the columns in tableCols, or if the query has the wrong
-    *                                number of capture groups.
+    *                                 if the name capture group do not have names corresponding
+    *                                 to the columns in tableCols, or if the query has the wrong
+    *                                 number of capture groups.
     */
   def nameCaptureGroups(qexpr: QExpr, tableCols: Seq[String]): QExpr = {
     var unnamedCounts = 0
